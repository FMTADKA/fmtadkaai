import json
from typing import Callable

import safetensors
import torch
import torch.nn as nn
from huggingface_hub import hf_hub_download
from tqdm import tqdm

from zonos.autoencoder import DACAutoencoder
from zonos.backbone import BACKBONES
from zonos.codebook_pattern import apply_delay_pattern, revert_delay_pattern
from zonos.conditioning import PrefixConditioner
from zonos.config import InferenceParams, ZonosConfig
from zonos.sampling import sample_from_logits
from zonos.speaker_cloning import SpeakerEmbeddingLDA
from zonos.utils import DEFAULT_DEVICE, find_multiple, pad_weight_

DEFAULT_BACKBONE_CLS = next(iter(BACKBONES.values()))


class Zonos(nn.Module):
    def __init__(self, config: ZonosConfig, backbone_cls=DEFAULT_BACKBONE_CLS):
        super().__init__()
        self.config = config
        dim = config.backbone.d_model
        self.eos_token_id = config.eos_token_id
        self.masked_token_id = config.masked_token_id

        self.autoencoder = DACAutoencoder()
        self.backbone = backbone_cls(config.backbone)
        self.prefix_conditioner = PrefixConditioner(config.prefix_conditioner, dim)
        self.spk_clone_model = None

        # TODO: pad to multiple of at least 8
        self.embeddings = nn.ModuleList([nn.Embedding(1026, dim) for _ in range(self.autoencoder.num_codebooks)])
        self.heads = nn.ModuleList([nn.Linear(dim, 1025, bias=False) for _ in range(self.autoencoder.num_codebooks)])

        self._cg_graph = None
        self._cg_batch_size = None
        self._cg_input_ids = None
        self._cg_logits = None
        self._cg_inference_params = None
        self._cg_scale = None

<<<<<<< HEAD
    def generate_chunked(
        self,
        prefix_conditioning: torch.Tensor,
        max_new_tokens: int = 86 * 30,
        chunk_size: int = 86 * 10,  # 10 seconds default
        overlap_size: int = 86 * 1.5,  # 1.5 second overlap
        audio_prefix_codes: torch.Tensor | None = None,
        cfg_scale: float = 2.0,
        batch_size: int = 1,
        sampling_params: dict = dict(min_p=0.1),
        progress_bar: bool = True,
    ):
        """
        Generate audio in chunks with overlapping boundaries.
        
        Args:
            chunk_size: Number of tokens per chunk
            overlap_size: Size of overlap region between chunks
            (other args same as generate())
        """
        assert cfg_scale != 1, "TODO: add support for cfg_scale=1"
        device = prefix_conditioning.device
        
        # Initialize generation state
        prefix_audio_len = 0 if audio_prefix_codes is None else audio_prefix_codes.shape[2]
        unknown_token = -1
        
        # Track chunks and their overlaps
        chunks = []
        last_chunk_end = None
        
        # Calculate number of chunks needed
        effective_chunk_size = chunk_size - overlap_size
        num_chunks = math.ceil(max_new_tokens / effective_chunk_size)
        
        # Progress tracking
        total_progress = tqdm(total=max_new_tokens, desc="Generating", disable=not progress_bar)
        tokens_generated = 0
        
        for chunk_idx in range(num_chunks):
            # Calculate chunk boundaries
            chunk_start = chunk_idx * effective_chunk_size
            chunk_tokens = min(chunk_size, max_new_tokens - chunk_start + overlap_size)
            
            # Setup inference params for this chunk
            inference_params = self.setup_cache(
                batch_size=batch_size * 2,
                max_seqlen=prefix_conditioning.shape[1] + chunk_tokens
            )
            
            # Initialize chunk codes
            chunk_codes = torch.full(
                (batch_size, 9, chunk_tokens),
                unknown_token,
                device=device
            )
            
            # Apply delay pattern with previous chunk ending if available
            delayed_codes = apply_delay_pattern(
                chunk_codes,
                self.masked_token_id,
                prev_chunk_end=last_chunk_end
            )
            
            # Generate the chunk
            chunk_out = self._generate_chunk(
                prefix_conditioning=prefix_conditioning,
                delayed_codes=delayed_codes,
                inference_params=inference_params,
                cfg_scale=cfg_scale,
                sampling_params=sampling_params,
                progress_bar=False  # Use outer progress bar
            )
            
            # Save last n_codebooks tokens for next chunk
            last_chunk_end = chunk_out[..., -9:]
            
            # If not first chunk, interpolate with previous
            if chunks:
                overlap = interpolate_latents(
                    chunks[-1],
                    chunk_out,
                    overlap_size
                )
                chunks[-1][..., -overlap_size:] = overlap
                
                # Remove overlap from current chunk
                chunk_out = chunk_out[..., overlap_size:]
            
            chunks.append(chunk_out)
            
            # Update progress
            new_tokens = chunk_out.shape[-1]
            tokens_generated += new_tokens
            total_progress.update(new_tokens)
            
            if tokens_generated >= max_new_tokens:
                break
                
        total_progress.close()
        
        # Concatenate all chunks and trim to requested length
        final_output = torch.cat(chunks, dim=-1)[..., :max_new_tokens]
        
        # Clean up
        self._cg_graph = None  # reset cuda graph
        
        return final_output

    def _generate_chunk(self, prefix_conditioning, delayed_codes, inference_params, cfg_scale, sampling_params, progress_bar):
        """Helper method containing core generation logic from original generate()"""
        # (Most of the original generate() logic goes here, adapted for chunk-wise generation)
        # This includes the token sampling loop, but operates only on the current chunk
        # Initialize CUDA graph if enabled
        if inference_params.use_cuda_graph and self._cg_graph is None:
            self._init_cuda_graph(
                prefix_conditioning.shape[-1],
                delayed_codes.shape[-1],
                inference_params
            )

        # Setup progress tracking
        n_steps = delayed_codes.shape[-1] - prefix_conditioning.shape[-1]
        if progress_bar:
            progress = tqdm(total=n_steps, desc="Generating")
        
        # Initialize output tensor
        output = delayed_codes.clone()
        
        # Token generation loop
        for i in range(prefix_conditioning.shape[-1], delayed_codes.shape[-1]):
            # Prepare input by combining prefix conditioning and current output
            hidden_states = torch.cat([prefix_conditioning, output[..., :i]], dim=-1)
            
            # Get logits using cached CUDA graph or regular compute
            if inference_params.use_cuda_graph and self._cg_graph is not None:
                logits = self._cg_graph.replay()
            else:
                logits = self._compute_logits(hidden_states, inference_params, cfg_scale)
            
            # Sample next token for each codebook
            for j in range(self.config.n_codebooks):
                next_token = sample_token(
                    logits[:, j],
                    sampling_params,
                    temperature=sampling_params.temp
                )
                output[:, j, i] = next_token
            
            if progress_bar:
                progress.update(1)
        
        if progress_bar:
            progress.close()
            
        return output
=======
        if config.pad_vocab_to_multiple_of:
            self.register_load_state_dict_post_hook(self._pad_embeddings_and_heads)

    def _pad_embeddings_and_heads(self, *args, **kwargs):
        for w in [*self.embeddings, *self.heads]:
            pad_weight_(w, self.config.pad_vocab_to_multiple_of)

    @property
    def device(self) -> torch.device:
        return next(self.parameters()).device
>>>>>>> 16d29a01

    @classmethod
    def from_pretrained(
        cls, repo_id: str, revision: str | None = None, device: str = DEFAULT_DEVICE, **kwargs
    ) -> "Zonos":
        config_path = hf_hub_download(repo_id=repo_id, filename="config.json", revision=revision)
        model_path = hf_hub_download(repo_id=repo_id, filename="model.safetensors", revision=revision)
        return cls.from_local(config_path, model_path, device, **kwargs)

    @classmethod
    def from_local(
        cls, config_path: str, model_path: str, device: str = DEFAULT_DEVICE, backbone: str | None = None
    ) -> "Zonos":
        config = ZonosConfig.from_dict(json.load(open(config_path)))
        if backbone:
            backbone_cls = BACKBONES[backbone]
        else:
            is_transformer = not bool(config.backbone.ssm_cfg)
            backbone_cls = DEFAULT_BACKBONE_CLS
            # Preferentially route to pure torch backbone for increased performance and lower latency.
            if is_transformer and "torch" in BACKBONES:
                backbone_cls = BACKBONES["torch"]

        model = cls(config, backbone_cls).to(device, torch.bfloat16)
        model.autoencoder.dac.to(device)

        sd = model.state_dict()
        with safetensors.safe_open(model_path, framework="pt") as f:
            for k in f.keys():
                sd[k] = f.get_tensor(k)
        model.load_state_dict(sd)

        return model

    def make_speaker_embedding(self, wav: torch.Tensor, sr: int) -> torch.Tensor:
        """Generate a speaker embedding from an audio clip."""
        if self.spk_clone_model is None:
            self.spk_clone_model = SpeakerEmbeddingLDA()
        _, spk_embedding = self.spk_clone_model(wav.to(self.spk_clone_model.device), sr)
        return spk_embedding.unsqueeze(0).bfloat16()

    def embed_codes(self, codes: torch.Tensor) -> torch.Tensor:
        return sum(emb(codes[:, i]) for i, emb in enumerate(self.embeddings))

    def apply_heads(self, hidden_states: torch.Tensor) -> torch.Tensor:
        return torch.stack([head(hidden_states) for head in self.heads], dim=1)

    def _compute_logits(
        self, hidden_states: torch.Tensor, inference_params: InferenceParams, cfg_scale: float
    ) -> torch.Tensor:
        """
        Pass `hidden_states` into `backbone` and `multi_head`, applying
        classifier-free guidance if `cfg_scale != 1.0`.
        """
        last_hidden_states = self.backbone(hidden_states, inference_params)[:, -1, :].unsqueeze(1)
        logits = self.apply_heads(last_hidden_states).squeeze(2).float()
        if cfg_scale != 1.0:
            cond_logits, uncond_logits = logits.chunk(2)
            logits = uncond_logits + (cond_logits - uncond_logits) * cfg_scale
        logits[..., 1025:].fill_(-torch.inf)  # ensures padding is ignored
        return logits

    def _decode_one_token(
        self,
        input_ids: torch.Tensor,
        inference_params: InferenceParams,
        cfg_scale: float,
        allow_cudagraphs: bool = True,
    ) -> torch.Tensor:
        """
        Single-step decode. Prepares the hidden states, possibly replicates them
        for CFG, and then delegates to `_compute_logits`.

        Below we wrap this function with a simple CUDA Graph capturing mechanism,
        doing 3 warmup steps if needed and then capturing or replaying the graph.
        We only recapture if the batch size changes.
        """
        # TODO: support cfg_scale==1
        if cfg_scale == 1.0:
            hidden_states = self.embed_codes(input_ids)
            return self._compute_logits(hidden_states, inference_params, cfg_scale)

        bsz = input_ids.size(0)

        if not allow_cudagraphs or input_ids.device.type != "cuda":
            hidden_states_local = self.embed_codes(input_ids)
            hidden_states_local = hidden_states_local.repeat(2, 1, 1)
            return self._compute_logits(hidden_states_local, inference_params, cfg_scale)

        need_capture = (self._cg_graph is None) or (self._cg_batch_size != bsz)

        if need_capture:
            self._cg_graph = None

            self._cg_batch_size = bsz
            self._cg_inference_params = inference_params
            self._cg_scale = cfg_scale

            for _ in range(3):
                hidden_states = self.embed_codes(input_ids)
                hidden_states = hidden_states.repeat(2, 1, 1)  # because cfg != 1.0
                logits = self._compute_logits(hidden_states, inference_params, cfg_scale)

            self._cg_input_ids = input_ids.clone()
            self._cg_logits = torch.empty_like(logits)

            g = torch.cuda.CUDAGraph()

            def capture_region():
                hidden_states_local = self.embed_codes(self._cg_input_ids)
                hidden_states_local = hidden_states_local.repeat(2, 1, 1)
                self._cg_logits = self._compute_logits(hidden_states_local, self._cg_inference_params, self._cg_scale)

            with torch.cuda.graph(g):
                capture_region()

            self._cg_graph = g

        else:
            self._cg_input_ids.copy_(input_ids)

        self._cg_graph.replay()

        return self._cg_logits

    def _prefill(
        self,
        prefix_hidden_states: torch.Tensor,
        input_ids: torch.Tensor,
        inference_params: InferenceParams,
        cfg_scale: float,
    ) -> torch.Tensor:
        """
        "Prefill" mode: we already have `prefix_hidden_states`, and we want
        to append new embeddings, then compute the logits.
        """
        # Replicate input_ids if CFG is enabled
        if cfg_scale != 1.0:
            input_ids = input_ids.expand(prefix_hidden_states.shape[0], -1, -1)
        hidden_states = torch.cat([prefix_hidden_states, self.embed_codes(input_ids)], dim=1)
        return self._compute_logits(hidden_states, inference_params, cfg_scale)

    def setup_cache(self, batch_size: int, max_seqlen: int, dtype: torch.dtype = torch.bfloat16) -> InferenceParams:
        max_seqlen = find_multiple(max_seqlen, 8)
        key_value_memory_dict = self.backbone.allocate_inference_cache(batch_size, max_seqlen, dtype=dtype)
        lengths_per_sample = torch.full((batch_size,), 0, dtype=torch.int32)
        return InferenceParams(max_seqlen, batch_size, 0, 0, key_value_memory_dict, lengths_per_sample)

    def prepare_conditioning(self, cond_dict: dict, uncond_dict: dict | None = None) -> torch.Tensor:
        if uncond_dict is None:
            uncond_dict = {k: cond_dict[k] for k in self.prefix_conditioner.required_keys}
        return torch.cat(
            [
                self.prefix_conditioner(cond_dict),
                self.prefix_conditioner(uncond_dict),
            ]
        )

    def can_use_cudagraphs(self) -> bool:
        # Only the mamba-ssm backbone supports CUDA Graphs at the moment
        return self.device.type == "cuda" and "_mamba_ssm" in str(self.backbone.__class__)

    @torch.inference_mode()
    def generate(
        self,
        prefix_conditioning: torch.Tensor,  # [bsz, cond_seq_len, d_model]
        audio_prefix_codes: torch.Tensor | None = None,  # [bsz, 9, prefix_audio_seq_len]
        max_new_tokens: int = 86 * 30,
        cfg_scale: float = 2.0,
        batch_size: int = 1,
        sampling_params: dict = dict(min_p=0.1),
        progress_bar: bool = True,
        disable_torch_compile: bool = False,
        callback: Callable[[torch.Tensor, int, int], bool] | None = None,
    ):
        assert cfg_scale != 1, "TODO: add support for cfg_scale=1"
        prefix_audio_len = 0 if audio_prefix_codes is None else audio_prefix_codes.shape[2]
        device = self.device

        # Use CUDA Graphs if supported, and torch.compile otherwise.
        cg = self.can_use_cudagraphs()
        decode_one_token = self._decode_one_token
        decode_one_token = torch.compile(decode_one_token, dynamic=True, disable=cg or disable_torch_compile)

        unknown_token = -1
        audio_seq_len = prefix_audio_len + max_new_tokens
        seq_len = prefix_conditioning.shape[1] + audio_seq_len + 9

        with torch.device(device):
            inference_params = self.setup_cache(batch_size=batch_size * 2, max_seqlen=seq_len)
            codes = torch.full((batch_size, 9, audio_seq_len), unknown_token)

        if audio_prefix_codes is not None:
            codes[..., :prefix_audio_len] = audio_prefix_codes

        delayed_codes = apply_delay_pattern(codes, self.masked_token_id)

        delayed_prefix_audio_codes = delayed_codes[..., : prefix_audio_len + 1]

        logits = self._prefill(prefix_conditioning, delayed_prefix_audio_codes, inference_params, cfg_scale)
        next_token = sample_from_logits(logits, **sampling_params)

        offset = delayed_prefix_audio_codes.shape[2]
        frame = delayed_codes[..., offset : offset + 1]
        frame.masked_scatter_(frame == unknown_token, next_token)

        prefix_length = prefix_conditioning.shape[1] + prefix_audio_len + 1
        inference_params.seqlen_offset += prefix_length
        inference_params.lengths_per_sample[:] += prefix_length

        logit_bias = torch.zeros_like(logits)
        logit_bias[:, 1:, self.eos_token_id] = -torch.inf  # only allow codebook 0 to predict EOS

        stopping = torch.zeros(batch_size, dtype=torch.bool, device=device)
        max_steps = delayed_codes.shape[2] - offset
        remaining_steps = torch.full((batch_size,), max_steps, device=device)
        progress = tqdm(total=max_steps, desc="Generating", disable=not progress_bar)
        cfg_scale = torch.tensor(cfg_scale)

        step = 0
        while torch.max(remaining_steps) > 0:
            offset += 1
            input_ids = delayed_codes[..., offset - 1 : offset]
            logits = decode_one_token(input_ids, inference_params, cfg_scale, allow_cudagraphs=cg)
            logits += logit_bias

            next_token = sample_from_logits(logits, generated_tokens=delayed_codes[..., :offset], **sampling_params)
            eos_in_cb0 = next_token[:, 0] == self.eos_token_id

            remaining_steps[eos_in_cb0[:, 0]] = torch.minimum(remaining_steps[eos_in_cb0[:, 0]], torch.tensor(9))
            stopping |= eos_in_cb0[:, 0]

            eos_codebook_idx = 9 - remaining_steps
            eos_codebook_idx = torch.clamp(eos_codebook_idx, max=9 - 1)
            for i in range(next_token.shape[0]):
                if stopping[i]:
                    idx = eos_codebook_idx[i].item()
                    next_token[i, :idx] = self.masked_token_id
                    next_token[i, idx] = self.eos_token_id

            frame = delayed_codes[..., offset : offset + 1]
            frame.masked_scatter_(frame == unknown_token, next_token)
            inference_params.seqlen_offset += 1
            inference_params.lengths_per_sample[:] += 1

            remaining_steps -= 1

            progress.update()
            step += 1

            if callback is not None and not callback(frame, step, max_steps):
                break

        out_codes = revert_delay_pattern(delayed_codes)
        out_codes.masked_fill_(out_codes >= 1024, 0)
        out_codes = out_codes[..., : offset - 9]

        self._cg_graph = None  # reset cuda graph to avoid cache changes

        return out_codes<|MERGE_RESOLUTION|>--- conflicted
+++ resolved
@@ -43,7 +43,17 @@
         self._cg_inference_params = None
         self._cg_scale = None
 
-<<<<<<< HEAD
+        if config.pad_vocab_to_multiple_of:
+            self.register_load_state_dict_post_hook(self._pad_embeddings_and_heads)
+
+    def _pad_embeddings_and_heads(self, *args, **kwargs):
+        for w in [*self.embeddings, *self.heads]:
+            pad_weight_(w, self.config.pad_vocab_to_multiple_of)
+
+    @property
+    def device(self) -> torch.device:
+        return next(self.parameters()).device
+
     def generate_chunked(
         self,
         prefix_conditioning: torch.Tensor,
@@ -200,18 +210,6 @@
             progress.close()
             
         return output
-=======
-        if config.pad_vocab_to_multiple_of:
-            self.register_load_state_dict_post_hook(self._pad_embeddings_and_heads)
-
-    def _pad_embeddings_and_heads(self, *args, **kwargs):
-        for w in [*self.embeddings, *self.heads]:
-            pad_weight_(w, self.config.pad_vocab_to_multiple_of)
-
-    @property
-    def device(self) -> torch.device:
-        return next(self.parameters()).device
->>>>>>> 16d29a01
 
     @classmethod
     def from_pretrained(
