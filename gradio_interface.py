--- conflicted
+++ resolved
@@ -1,7 +1,6 @@
 import torch
 import torchaudio
 import gradio as gr
-from datetime import datetime
 from os import getenv
 from typing import Tuple
 import numpy as np
@@ -17,6 +16,7 @@
 
 SPEAKER_EMBEDDING = None
 SPEAKER_AUDIO_PATH = None
+
 
 def load_model_if_needed(model_choice: str):
     global CURRENT_MODEL_TYPE, CURRENT_MODEL
@@ -30,6 +30,7 @@
         CURRENT_MODEL_TYPE = model_choice
         print(f"{model_choice} model loaded successfully!")
     return CURRENT_MODEL
+
 
 def update_ui(model_choice):
     """
@@ -84,8 +85,6 @@
         unconditional_keys_update,
     )
 
-<<<<<<< HEAD
-=======
 
 def generate_with_latent_windows(
     model: Zonos,
@@ -197,7 +196,6 @@
     return model.autoencoder.sampling_rate, wav_out.squeeze().numpy()
 
 
->>>>>>> 778cf158
 def generate_audio(
     model_choice,
     text,
@@ -213,18 +211,10 @@
     speaker_noised,
     cfg_scale,
     min_p,
-    top_p,
-    top_k,
-    temp,
-    reppen,
     seed,
     randomize_seed,
     unconditional_keys,
-<<<<<<< HEAD
-    file_prefix,  #the parameter for custo mfilename prefix
-=======
     use_windowing,
->>>>>>> 778cf158
     progress=gr.Progress(),
 ):
     """
@@ -240,12 +230,10 @@
     dnsmos_ovrl = float(dnsmos_ovrl)
     cfg_scale = float(cfg_scale)
     min_p = float(min_p)
-    top_k = float(top_k)
-    temp = float(temp)
-    reppen = float(reppen)
     seed = int(seed)
     max_new_tokens = 86 * 60
 
+    # This is a bit ew, but works for now.
     global SPEAKER_AUDIO_PATH, SPEAKER_EMBEDDING
 
     if randomize_seed:
@@ -296,38 +284,6 @@
         progress((step, estimated_total_steps))
         return True
 
-<<<<<<< HEAD
-    codes = selected_model.generate(
-        prefix_conditioning=conditioning,
-        audio_prefix_codes=audio_prefix_codes,
-        max_new_tokens=max_new_tokens,
-        cfg_scale=cfg_scale,
-        batch_size=1,
-        sampling_params=dict(min_p=min_p, top_k=top_k, top_p=top_p, temperature=temp, repetition_penalty=reppen),
-        callback=update_progress,
-    )
-
-    wav_out = selected_model.autoencoder.decode(codes).cpu().detach()
-    sr_out = selected_model.autoencoder.sampling_rate
-    if wav_out.dim() == 2 and wav_out.size(0) > 1:
-        wav_out = wav_out[0:1, :]
-
-    # make sure the audio tensor is in the correct format (channels, samples)
-    wav_tensor = wav_out.squeeze(0)
-    if wav_tensor.ndim == 1:
-        wav_tensor = wav_tensor.unsqueeze(0)
-
-    # filename using the specified prefix and the current date and time
-    now_str = datetime.now().strftime("%Y%m%d-%H%M%S")
-    filename = f"{file_prefix}-{now_str}.wav"
-
-    # Save the audio to disk
-    torchaudio.save(filename, wav_tensor, sr_out)
-    print(f"Audio saved as {filename}")
-
-    # Return the file path for download along with the seed
-    return filename, seed
-=======
     if use_windowing:
         return generate_with_latent_windows(
             selected_model,
@@ -354,7 +310,6 @@
         if wav_out.dim() == 2 and wav_out.size(0) > 1:
             wav_out = wav_out[0:1, :]
         return (sr_out, wav_out.squeeze().numpy()), seed
->>>>>>> 778cf158
 
 def build_interface():
     supported_models = []
@@ -410,14 +365,11 @@
                 vq_single_slider = gr.Slider(0.5, 0.8, 0.78, 0.01, label="VQ Score")
                 pitch_std_slider = gr.Slider(0.0, 300.0, value=45.0, step=1, label="Pitch Std")
                 speaking_rate_slider = gr.Slider(5.0, 30.0, value=15.0, step=0.5, label="Speaking Rate")
+
             with gr.Column():
                 gr.Markdown("## Generation Parameters")
                 cfg_scale_slider = gr.Slider(1.0, 5.0, 2.0, 0.1, label="CFG Scale")
                 min_p_slider = gr.Slider(0.0, 1.0, 0.15, 0.01, label="Min P")
-                top_p_slider = gr.Slider(0.0, 1, 1, 0.01, label="Top P")
-                top_k_slider = gr.Slider(-1, 200, -1, 1, label="Top K")
-                temp_slider = gr.Slider(0.1, 5.0, 1, 0.01, label="Temp")
-                reppen_slider = gr.Slider(1, 5.0, 3, 0.01, label="RepPen")
                 seed_number = gr.Number(label="Seed", value=420, precision=0)
                 randomize_seed_toggle = gr.Checkbox(label="Randomize Seed (before generation)", value=True)
 
@@ -442,6 +394,7 @@
                     value=["emotion"],
                     label="Unconditional Keys",
                 )
+
             gr.Markdown(
                 "### Latent Windowing\n"
                 "This feature processes longer texts by breaking them into sentences and generating them separately with smooth transitions in latent space. "
@@ -467,11 +420,8 @@
                 emotion8 = gr.Slider(0.0, 1.0, 0.2, 0.05, label="Neutral")
 
         with gr.Column():
-            # Add a textbox for the custom filename prefix with default as "audio"
-            file_prefix = gr.Textbox(label="Filename Prefix", value="audio", interactive=True)
             generate_button = gr.Button("Generate Audio")
-            # Set output type to "filepath"
-            output_audio = gr.Audio(label="Generated Audio", type="filepath", autoplay=True)
+            output_audio = gr.Audio(label="Generated Audio", type="numpy", autoplay=True)
 
         model_choice.change(
             fn=update_ui,
@@ -499,7 +449,7 @@
             ],
         )
 
-# On page load, trigger the same UI refresh
+        # On page load, trigger the same UI refresh
         demo.load(
             fn=update_ui,
             inputs=[model_choice],
@@ -525,7 +475,8 @@
                 unconditional_keys,
             ],
         )
-# Generate audio on button click
+
+        # Generate audio on button click
         generate_button.click(
             fn=generate_audio,
             inputs=[
@@ -550,18 +501,10 @@
                 speaker_noised_checkbox,
                 cfg_scale_slider,
                 min_p_slider,
-                top_p_slider,
-                top_k_slider,
-                temp_slider,
-                reppen_slider,
                 seed_number,
                 randomize_seed_toggle,
                 unconditional_keys,
-<<<<<<< HEAD
-                file_prefix,  # new textbox input for filename prefix
-=======
                 use_windowing,
->>>>>>> 778cf158
             ],
             outputs=[output_audio, seed_number],
         )
